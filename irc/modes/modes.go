// Copyright (c) 2012-2014 Jeremy Latt
// Copyright (c) 2014-2015 Edmund Huber
// Copyright (c) 2016-2017 Daniel Oaks <daniel@danieloaks.net>
// released under the MIT license

package modes

import (
	"fmt"
	"sort"
	"strings"

	"github.com/ergochat/ergo/irc/utils"
)

var (
	// SupportedUserModes are the user modes that we actually support (modifying).
	SupportedUserModes = Modes{
		Bot, Invisible, Operator, RegisteredOnly, ServerNotice, UserRoleplaying,
		UserNoCTCP, Cloaked,
	}

	// SupportedChannelModes are the channel modes that we support.
	SupportedChannelModes = Modes{
		BanMask, ChanRoleplaying, ExceptMask, InviteMask, InviteOnly, Key,
		Moderated, NoOutside, OpOnlyTopic, RegisteredOnly, RegisteredOnlySpeak,
		Secret, UserLimit, NoCTCP, Auditorium, OpModerated, Forward,
	}
)

// ModeOp is an operation performed with modes
type ModeOp rune

const (
	// Add is used when adding the given key.
	Add ModeOp = '+'
	// List is used when listing modes (for instance, listing the current bans on a channel).
	List ModeOp = '='
	// Remove is used when taking away the given key.
	Remove ModeOp = '-'
)

// Mode represents a user/channel/server mode
type Mode rune

func (mode Mode) String() string {
	return string(mode)
}

// ModeChange is a single mode changing
type ModeChange struct {
	Mode Mode
	Op   ModeOp
	Arg  string
}

// ModeChanges are a collection of 'ModeChange's
type ModeChanges []ModeChange

func (changes ModeChanges) Strings() (result []string) {
	if len(changes) == 0 {
		return
	}

	var builder strings.Builder

	op := changes[0].Op
	builder.WriteRune(rune(op))

	for _, change := range changes {
		if change.Op != op {
			op = change.Op
			builder.WriteRune(rune(op))
		}
		builder.WriteRune(rune(change.Mode))
	}

	result = append(result, builder.String())

	for _, change := range changes {
		if change.Arg == "" {
			continue
		}
		result = append(result, change.Arg)
	}
	return
}

// Modes is just a raw list of modes
type Modes []Mode

func (modes Modes) String() string {
	var builder strings.Builder
	for _, m := range modes {
		builder.WriteRune(rune(m))
	}
	return builder.String()
}

// User Modes
const (
	Bot             Mode = 'B'
	Invisible       Mode = 'i'
	Operator        Mode = 'o'
	Restricted      Mode = 'r'
	RegisteredOnly  Mode = 'R'
	ServerNotice    Mode = 's'
	TLS             Mode = 'Z'
	UserNoCTCP      Mode = 'T'
	UserRoleplaying Mode = 'E'
	WallOps         Mode = 'w'
<<<<<<< HEAD
	Cloaked		Mode = 'x'
=======
	Cloaked         Mode = 'x'
>>>>>>> c4660d78
)

// Channel Modes
const (
	Auditorium      Mode = 'u' // flag
	BanMask         Mode = 'b' // arg
	ChanRoleplaying Mode = 'E' // flag
	ExceptMask      Mode = 'e' // arg
	InviteMask      Mode = 'I' // arg
	InviteOnly      Mode = 'i' // flag
	Key             Mode = 'k' // flag arg
	Moderated       Mode = 'm' // flag
	NoOutside       Mode = 'n' // flag
	OpOnlyTopic     Mode = 't' // flag
	// RegisteredOnlySpeak RegisteredOnlySpeak RegisteredOnly mode is reused here from umode definition
	RegisteredOnlySpeak Mode = 'M' // flag
	Secret              Mode = 's' // flag
	UserLimit           Mode = 'l' // flag arg
	NoCTCP              Mode = 'C' // flag
	OpModerated         Mode = 'U' // flag
	Forward             Mode = 'f' // flag arg
)

var (
	ChannelFounder  Mode = 'q' // arg
	ChannelAdmin    Mode = 'a' // arg
	ChannelOperator Mode = 'o' // arg
	Halfop          Mode = 'h' // arg
	Voice           Mode = 'v' // arg

	// ChannelUserModes holds the list of all modes that can be applied to a user in a channel,
	// including Voice, in descending order of precedence
	ChannelUserModes = Modes{
		ChannelFounder, ChannelAdmin, ChannelOperator, Halfop, Voice,
	}

	ChannelModePrefixes = map[Mode]string{
		ChannelFounder:  "~",
		ChannelAdmin:    "&",
		ChannelOperator: "@",
		Halfop:          "%",
		Voice:           "+",
	}
)

//
// channel membership prefixes
//

// SplitChannelMembershipPrefixes takes a target and returns the prefixes on it, then the name.
func SplitChannelMembershipPrefixes(target string) (prefixes string, name string) {
	name = target
	for i := 0; i < len(name); i++ {
		switch name[i] {
		case '~', '&', '@', '%', '+':
			prefixes = target[:i+1]
			name = target[i+1:]
		default:
			return
		}
	}

	return
}

// GetLowestChannelModePrefix returns the lowest channel prefix mode out of the given prefixes.
func GetLowestChannelModePrefix(prefixes string) (lowest Mode) {
	for i, mode := range ChannelUserModes {
		if strings.Contains(prefixes, ChannelModePrefixes[mode]) {
			lowest = ChannelUserModes[i]
		}
	}
	return
}

//
// commands
//

// ParseUserModeChanges returns the valid changes, and the list of unknown chars.
func ParseUserModeChanges(params ...string) (ModeChanges, map[rune]bool) {
	changes := make(ModeChanges, 0)
	unknown := make(map[rune]bool)

	op := List

	if 0 < len(params) {
		modeArg := params[0]
		skipArgs := 1

		for _, mode := range modeArg {
			if mode == '-' || mode == '+' {
				op = ModeOp(mode)
				continue
			}
			change := ModeChange{
				Mode: Mode(mode),
				Op:   op,
			}

			// put arg into modechange if needed
			switch Mode(mode) {
			case ServerNotice:
				// arg is optional for ServerNotice (we accept bare `-s`)
				if len(params) > skipArgs {
					change.Arg = params[skipArgs]
					skipArgs++
				}
			}

			var isKnown bool
			for _, supportedMode := range SupportedUserModes {
				if rune(supportedMode) == mode {
					isKnown = true
					break
				}
			}
			if !isKnown {
				unknown[mode] = true
				continue
			}

			changes = append(changes, change)
		}
	}

	return changes, unknown
}

// ParseChannelModeChanges returns the valid changes, and the list of unknown chars.
func ParseChannelModeChanges(params ...string) (ModeChanges, map[rune]bool) {
	changes := make(ModeChanges, 0)
	unknown := make(map[rune]bool)

	op := List

	if 0 < len(params) {
		modeArg := params[0]
		skipArgs := 1

		for _, mode := range modeArg {
			if mode == '-' || mode == '+' {
				op = ModeOp(mode)
				continue
			}
			change := ModeChange{
				Mode: Mode(mode),
				Op:   op,
			}

			// put arg into modechange if needed
			switch Mode(mode) {
			case BanMask, ExceptMask, InviteMask:
				if len(params) > skipArgs {
					change.Arg = params[skipArgs]
					skipArgs++
				} else {
					change.Op = List
				}
			case ChannelFounder, ChannelAdmin, ChannelOperator, Halfop, Voice:
				if len(params) > skipArgs {
					change.Arg = params[skipArgs]
					skipArgs++
				} else {
					continue
				}
			case UserLimit, Forward:
				// don't require value when removing
				if change.Op == Add {
					if len(params) > skipArgs {
						change.Arg = params[skipArgs]
						skipArgs++
					} else {
						continue
					}
				}
			case Key:
				// #874: +k is technically a type B mode, requiring a parameter
				// both for add and remove. so attempt to consume a parameter,
				// but allow remove (but not add) even if no parameter is available.
				// however, the remove parameter should always display as "*", matching
				// the freenode behavior.
				if len(params) > skipArgs {
					if change.Op == Add {
						change.Arg = params[skipArgs]
					}
					skipArgs++
				} else if change.Op == Add {
					continue
				}
				if change.Op == Remove {
					change.Arg = "*"
				}
			}

			var isKnown bool
			for _, supportedMode := range SupportedChannelModes {
				if rune(supportedMode) == mode {
					isKnown = true
					break
				}
			}
			for _, supportedMode := range ChannelUserModes {
				if rune(supportedMode) == mode {
					isKnown = true
					break
				}
			}
			if !isKnown {
				unknown[mode] = true
				continue
			}

			changes = append(changes, change)
		}
	}

	return changes, unknown
}

// ModeSet holds a set of modes.
type ModeSet [2]uint32

// valid modes go from 65 ('A') to 122 ('z'), making at most 58 possible values;
// subtract 65 from the mode value and use that bit of the uint32 to represent it
const (
	minMode = 65  // 'A'
	maxMode = 122 // 'z'
)

// NewModeSet NewModeSet returns a pointer to a new ModeSet
func NewModeSet() *ModeSet {
	var set ModeSet
	return &set
}

// HasMode HasMode test whether `mode` is set
func (set *ModeSet) HasMode(mode Mode) bool {
	if set == nil {
		return false
	}

	return utils.BitsetGet(set[:], uint(mode)-minMode)
}

// SetMode SetMode set `mode` to be on or off, return whether the value actually changed
func (set *ModeSet) SetMode(mode Mode, on bool) (applied bool) {
	return utils.BitsetSet(set[:], uint(mode)-minMode, on)
}

// Copy Copy copy the contents of another modeset on top of this one
func (set *ModeSet) Copy(other *ModeSet) {
	utils.BitsetCopy(set[:], other[:])
}

// AllModes AllModes return the modes in the set as a slice
func (set *ModeSet) AllModes() (result []Mode) {
	if set == nil {
		return
	}

	var i Mode
	for i = minMode; i <= maxMode; i++ {
		if set.HasMode(i) {
			result = append(result, i)
		}
	}
	return
}

// String returns the modes in this set.
func (set *ModeSet) String() (result string) {
	if set == nil {
		return
	}

	var buf strings.Builder
	for _, mode := range set.AllModes() {
		buf.WriteRune(rune(mode))
	}
	return buf.String()
}

// Prefixes returns a list of prefixes for the given set of channel modes.
func (set *ModeSet) Prefixes(isMultiPrefix bool) (prefixes string) {
	if set == nil {
		return
	}

	// add prefixes in order from highest to lowest privs
	for _, mode := range ChannelUserModes {
		if set.HasMode(mode) {
			prefixes += ChannelModePrefixes[mode]
		}
	}

	if !isMultiPrefix && len(prefixes) > 1 {
		prefixes = string(prefixes[0])
	}

	return prefixes
}

// HighestChannelUserMode returns the most privileged channel-user mode
// (e.g., ChannelFounder, Halfop, Voice) present in the ModeSet.
// If no such modes are present, or `set` is nil, returns the zero mode.
func (set *ModeSet) HighestChannelUserMode() (result Mode) {
	for _, mode := range ChannelUserModes {
		if set.HasMode(mode) {
			return mode
		}
	}
	return
}

type ByCodepoint Modes

func (a ByCodepoint) Len() int           { return len(a) }
func (a ByCodepoint) Swap(i, j int)      { a[i], a[j] = a[j], a[i] }
func (a ByCodepoint) Less(i, j int) bool { return a[i] < a[j] }

func RplMyInfo() (param1, param2, param3 string) {
	userModes := make(Modes, len(SupportedUserModes), len(SupportedUserModes)+1)
	copy(userModes, SupportedUserModes)
	// TLS is not in SupportedUserModes because it can't be modified
	userModes = append(userModes, TLS)
	sort.Sort(ByCodepoint(userModes))

	channelModes := make(Modes, len(SupportedChannelModes)+len(ChannelUserModes))
	copy(channelModes, SupportedChannelModes)
	copy(channelModes[len(SupportedChannelModes):], ChannelUserModes)
	sort.Sort(ByCodepoint(channelModes))

	// XXX enumerate these by hand, i can't see any way to DRY this
	channelParametrizedModes := Modes{BanMask, ExceptMask, InviteMask, Key, UserLimit, Forward}
	channelParametrizedModes = append(channelParametrizedModes, ChannelUserModes...)
	sort.Sort(ByCodepoint(channelParametrizedModes))

	return userModes.String(), channelModes.String(), channelParametrizedModes.String()
}

func ChanmodesToken() (result string) {
	// https://modern.ircdocs.horse#chanmodes-parameter
	// type A: listable modes with parameters
	A := Modes{BanMask, ExceptMask, InviteMask}
	// type B: modes with parameters
	B := Modes{Key}
	// type C: modes that take a parameter only when set, never when unset
	C := Modes{UserLimit, Forward}
	// type D: modes without parameters
	D := Modes{InviteOnly, Moderated, NoOutside, OpOnlyTopic, ChanRoleplaying, Secret, NoCTCP, RegisteredOnly, RegisteredOnlySpeak, Auditorium, OpModerated}

	sort.Sort(ByCodepoint(A))
	sort.Sort(ByCodepoint(B))
	sort.Sort(ByCodepoint(C))
	sort.Sort(ByCodepoint(D))

	return fmt.Sprintf("%s,%s,%s,%s", A.String(), B.String(), C.String(), D.String())
}<|MERGE_RESOLUTION|>--- conflicted
+++ resolved
@@ -109,11 +109,7 @@
 	UserNoCTCP      Mode = 'T'
 	UserRoleplaying Mode = 'E'
 	WallOps         Mode = 'w'
-<<<<<<< HEAD
-	Cloaked		Mode = 'x'
-=======
 	Cloaked         Mode = 'x'
->>>>>>> c4660d78
 )
 
 // Channel Modes
