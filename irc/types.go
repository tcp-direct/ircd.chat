--- conflicted
+++ resolved
@@ -23,27 +23,6 @@
 	return string(mode)
 }
 
-<<<<<<< HEAD
-=======
-type Phase uint
-
-type ReplyCode interface {
-	String() string
-}
-
-type StringCode Name
-
-func (code StringCode) String() string {
-	return string(code)
-}
-
-type NumericCode uint
-
-func (code NumericCode) String() string {
-	return fmt.Sprintf("%03d", code)
-}
-
->>>>>>> e9fb5979
 // channel mode flags
 type ChannelMode rune
 
@@ -146,37 +125,7 @@
 // interfaces
 //
 
-<<<<<<< HEAD
 type Identifiable interface {
-	Id() string
-	Nick() string
-=======
-type Identifier interface {
 	Id() Name
 	Nick() Name
-}
-
-type Replier interface {
-	Reply(...string)
-}
-
-type Command interface {
-	Code() StringCode
-	Client() *Client
-}
-
-type ServerCommand interface {
-	Command
-	HandleServer(*Server)
-}
-
-type AuthServerCommand interface {
-	Command
-	HandleAuthServer(*Server)
-}
-
-type RegServerCommand interface {
-	Command
-	HandleRegServer(*Server)
->>>>>>> e9fb5979
 }