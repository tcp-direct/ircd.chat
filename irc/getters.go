--- conflicted
+++ resolved
@@ -4,11 +4,8 @@
 package irc
 
 import (
-<<<<<<< HEAD
+	"net"
 	"sync/atomic"
-=======
-	"net"
->>>>>>> 555e1dad
 	"time"
 	"unsafe"
 
