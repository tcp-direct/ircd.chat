--- conflicted
+++ resolved
@@ -81,11 +81,7 @@
 			VerifyMessage        string `yaml:"verify-message"`
 		}
 	}
-<<<<<<< HEAD
-	AllowMultiplePerConnection bool `yaml:"allow-multiple-per-connection"`
-	BcryptCost                 uint `yaml:"bcrypt-cost"`
-=======
->>>>>>> 4ecdea06
+	BcryptCost uint `yaml:"bcrypt-cost"`
 }
 
 type VHostConfig struct {
